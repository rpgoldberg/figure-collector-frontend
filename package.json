{
  "name": "figure-collector-frontend",
  "version": "1.1.0",
  "private": true,
  "dependencies": {
    "@chakra-ui/icons": "^2.2.4",
    "@chakra-ui/react": "^2.10.9",
    "@chakra-ui/utils": "^2.2.5",
    "@emotion/react": "^11.11.1",
    "@emotion/styled": "^11.11.0",
    "@testing-library/dom": "^10.4.0",
    "@types/jest": "^27.5.2",
    "@types/node": "^16.18.50",
    "@types/react": "^18.2.21",
    "@types/react-dom": "^18.2.7",
    "axios": "^1.5.0",
    "framer-motion": "^10.16.4",
    "react": "^18.2.0",
    "react-dom": "^18.2.0",
    "react-hook-form": "^7.46.1",
    "react-icons": "^4.11.0",
    "react-query": "^3.39.3",
    "react-router-dom": "^6.16.0",
    "react-scripts": "^5.0.1",
    "typescript": "^4.9.5",
    "web-vitals": "^2.1.4",
    "zustand": "^4.4.1"
  },
  "scripts": {
    "start": "react-scripts start",
    "build": "react-scripts build",
    "test": "react-scripts test --coverage --watchAll=false --verbose --detectOpenHandles",
    "test:watch": "react-scripts test",
    "test:ci": "CI=true react-scripts test --coverage --maxWorkers=2 --reporters=default --reporters=jest-junit",
    "test:a11y": "react-scripts test --testNamePattern='accessibility'",
    "eject": "react-scripts eject"
  },
  "eslintConfig": {
    "extends": [
      "react-app",
      "react-app/jest"
    ]
  },
  "browserslist": {
    "production": [
      ">0.2%",
      "not dead",
      "not op_mini all"
    ],
    "development": [
      "last 1 chrome version",
      "last 1 firefox version",
      "last 1 safari version"
    ]
  },
<<<<<<< HEAD
=======
  "jest": {
    "moduleNameMapper": {
      "@chakra-ui/utils/context": "@chakra-ui/utils/dist/cjs/context.cjs"
    }
  },
>>>>>>> c0da9db3
  "devDependencies": {
    "@babel/plugin-transform-runtime": "^7.28.0",
    "@babel/preset-env": "^7.28.0",
    "@babel/preset-react": "^7.27.1",
    "@babel/preset-typescript": "^7.27.1",
    "@emotion/babel-plugin": "^11.13.5",
    "@emotion/cache": "^11.14.0",
    "@emotion/jest": "^11.13.0",
    "@testing-library/jest-dom": "^6.6.4",
    "@testing-library/react": "^16.3.0",
    "@testing-library/user-event": "^14.6.1",
    "@types/jest-axe": "^3.5.6",
    "babel-jest": "^29.7.0",
    "babel-plugin-transform-import-meta": "^2.3.3",
    "identity-obj-proxy": "^3.0.0",
    "jest-axe": "^6.0.1",
    "jest-canvas-mock": "^2.5.2",
    "jest-environment-jsdom": "^29.7.0",
    "jest-junit": "^15.0.0",
    "jest-pnp-resolver": "^1.2.3",
    "jest-transform-css": "^6.0.3",
    "regenerator-runtime": "^0.14.1"
  }
}<|MERGE_RESOLUTION|>--- conflicted
+++ resolved
@@ -53,14 +53,11 @@
       "last 1 safari version"
     ]
   },
-<<<<<<< HEAD
-=======
   "jest": {
     "moduleNameMapper": {
       "@chakra-ui/utils/context": "@chakra-ui/utils/dist/cjs/context.cjs"
     }
   },
->>>>>>> c0da9db3
   "devDependencies": {
     "@babel/plugin-transform-runtime": "^7.28.0",
     "@babel/preset-env": "^7.28.0",
